import sbt.Keys._
import sbt._
// shadow sbt-scalajs' crossProject and CrossType from Scala.js 0.6.x
import sbtcrossproject.CrossPlugin.autoImport.{crossProject, CrossType}

ThisBuild / scalafmtOnCompile := true

Global / onChangedBuildSource := ReloadOnSourceChanges

publish / skip := true

val commonSettings = Seq(
  organization := "io.suzaku",
  crossScalaVersions := Seq("2.12.13", "2.13.6"),
  ThisBuild / scalaVersion := "2.13.6",
  scalacOptions := Seq(
    "-deprecation",
    "-encoding",
    "UTF-8",
    "-feature",
    "-unchecked",
    "-language:experimental.macros",
    "-language:existentials",
    "-Xfatal-warnings",
    "-Xlint",
    "-Ywarn-dead-code",
    "-Ywarn-numeric-widen",
    "-Ywarn-value-discard"
  ) ++ (CrossVersion.partialVersion(scalaVersion.value) match {
    case Some((2, 12)) => Seq("-Xlint:-unused", "-language:higherKinds")
    case _             => Nil
  }),
  Compile / scalacOptions -= "-Ywarn-value-discard",
  Compile / doc / scalacOptions -= "-Xfatal-warnings",
  testFrameworks += new TestFramework("utest.runner.Framework"),
  libraryDependencies ++= Seq(
<<<<<<< HEAD
    "com.lihaoyi"            %%% "utest"                  % "0.7.9" % "test",
    "org.scala-lang.modules" %% "scala-collection-compat" % "2.4.4"
=======
    "com.lihaoyi"            %%% "utest"                  % "0.7.10" % "test",
    "org.scala-lang.modules" %% "scala-collection-compat" % "2.4.2"
>>>>>>> 6a9c4f41
  )
)

inThisBuild(
  List(
    homepage := Some(url("https://github.com/suzaku-io/diode")),
    licenses := List("Apache-2.0" -> url("http://www.apache.org/licenses/LICENSE-2.0")),
    developers := List(
      Developer("ochrons",
                "Otto Chrons",
                "",
                url("https://github.com/ochrons"))
    ),
    scmInfo := Some(
      ScmInfo(
        url("https://github.com/suzaku-io/diode"),
        "scm:git:git@github.com:suzaku-io/diode.git",
        Some("scm:git:git@github.com:suzaku-io/diode.git")
      )
    ),
    Test / publishArtifact := false
  )
)

val sourceMapSetting =
  Def.setting(
    if (isSnapshot.value) Seq.empty
    else
      Seq({
        val a = baseDirectory.value.toURI.toString.replaceFirst("[^/]+/?$", "")
        val g = "https://raw.githubusercontent.com/suzaku-io/diode"
        s"-P:scalajs:mapSourceURI:$a->$g/v${version.value}/${name.value}/"
      })
  )

lazy val diodeCore = crossProject(JSPlatform, JVMPlatform)
  .crossType(CrossType.Full)
  .in(file("diode-core"))
  .settings(commonSettings: _*)
  .settings(
    name := "diode-core",
    libraryDependencies += "org.scala-lang" % "scala-reflect" % scalaVersion.value % "provided"
  )
  .jsSettings(scalacOptions ++= sourceMapSetting.value)

lazy val diodeData = crossProject(JSPlatform, JVMPlatform)
  .crossType(CrossType.Full)
  .in(file("diode-data"))
  .settings(commonSettings: _*)
  .settings(name := "diode-data")
  .jsSettings(scalacOptions ++= sourceMapSetting.value)
  .dependsOn(diodeCore)

lazy val diode = crossProject(JSPlatform, JVMPlatform)
  .crossType(CrossType.Full)
  .in(file("diode"))
  .settings(commonSettings: _*)
  .settings(
    name := "diode",
    test := {}
  )
  .dependsOn(diodeCore, diodeData)

lazy val diodeDevtools = crossProject(JSPlatform, JVMPlatform)
  .crossType(CrossType.Full)
  .in(file("diode-devtools"))
  .settings(commonSettings: _*)
  .settings(
    name := "diode-devtools"
  )
  .jsSettings(
    libraryDependencies ++= Seq("org.scala-js" %%% "scalajs-dom" % "1.1.0"),
    scalacOptions ++= sourceMapSetting.value
  )
  .dependsOn(diodeCore)

lazy val diodeReact: Project = project
  .enablePlugins(ScalaJSPlugin)
  .in(file("diode-react"))
  .settings(commonSettings: _*)
  .settings(
    name := "diode-react",
    libraryDependencies ++= Seq(
      "com.github.japgolly.scalajs-react" %%% "core" % "1.7.7"
    ),
    scalacOptions ++= sourceMapSetting.value
  )
  .dependsOn(diode.js)
<|MERGE_RESOLUTION|>--- conflicted
+++ resolved
@@ -34,13 +34,8 @@
   Compile / doc / scalacOptions -= "-Xfatal-warnings",
   testFrameworks += new TestFramework("utest.runner.Framework"),
   libraryDependencies ++= Seq(
-<<<<<<< HEAD
-    "com.lihaoyi"            %%% "utest"                  % "0.7.9" % "test",
-    "org.scala-lang.modules" %% "scala-collection-compat" % "2.4.4"
-=======
     "com.lihaoyi"            %%% "utest"                  % "0.7.10" % "test",
     "org.scala-lang.modules" %% "scala-collection-compat" % "2.4.2"
->>>>>>> 6a9c4f41
   )
 )
 
